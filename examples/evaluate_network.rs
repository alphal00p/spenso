--- conflicted
+++ resolved
@@ -1,18 +1,10 @@
-<<<<<<< HEAD
-use std::{collections::HashSet, ops::Neg};
-=======
 use std::collections::HashSet;
->>>>>>> 592f62fb
 
 use ahash::{AHashMap, AHashSet, HashMap};
 use spenso::{
     ufo::{euclidean_four_vector, gamma},
     AbstractIndex, ContractionCountStructure, FallibleMul, HasTensorData, Lorentz, MixedTensor,
-<<<<<<< HEAD
-    PhysReps, RepName, Representation, Slot, TensorNetwork, ToSymbolic,
-=======
     PhysReps, RepName, TensorNetwork, ToSymbolic,
->>>>>>> 592f62fb
 };
 use spenso::{Complex, FlatCoefficent};
 
@@ -33,11 +25,7 @@
         vec![euclidean_four_vector(contracting_index, &vbar).into()];
     let lor_fouru = PhysReps::new_dimed_rep(&Lorentz {}.into(), 4);
     let lor_fourd = lor_fouru.dual();
-<<<<<<< HEAD
-    let p = State::get_symbol(&"p");
-=======
     let p = State::get_symbol("p");
->>>>>>> 592f62fb
     let mut seen = HashSet::new();
     for m in minkindices {
         let ui = contracting_index;
@@ -67,11 +55,7 @@
                 .into(),
             ));
 
-<<<<<<< HEAD
-            result.push(gamma(AbstractIndex::from(-*m).into(), [ui, uj]).into());
-=======
             result.push(gamma(AbstractIndex::from(-*m), [ui, uj]).into());
->>>>>>> 592f62fb
         } else {
             let mu = if seen.insert(m) {
                 AbstractIndex::from(-*m + 10000)
