--- conflicted
+++ resolved
@@ -15,18 +15,9 @@
 #[cfg(feature = "shadowing")]
 use spenso::{
     parametric::MixedTensor,
-<<<<<<< HEAD
-    ufo::{
-        euclidean_four_vector_sym, gammasym, mink_four_vector_sym, param_euclidean_four_vector,
-        param_mink_four_vector,
-    },
-    AbstractIndex, ContractionCountStructure, HasTensorData, HistoryStructure, IntoSymbol,
-    NumTensor, TensorNetwork,
-=======
     ufo::{euclidean_four_vector_sym, gammasym, mink_four_vector_sym},
     AbstractIndex, ContractionCountStructure, HasTensorData, HistoryStructure, NumTensor,
     TensorNetwork,
->>>>>>> 592f62fb
 };
 
 // #[allow(dead_code)]
@@ -189,43 +180,6 @@
     TensorNetwork::from(result)
 }
 
-fn gamma_net(
-    minkindices: &[i32],
-    vbar: [Complex<f64>; 4],
-    u: [Complex<f64>; 4],
-) -> TensorNetwork<NumTensor, Complex<f64>> {
-    let mut i = 0;
-    let mut contracting_index = 0.into();
-    let mut result: Vec<NumTensor> = vec![euclidean_four_vector(contracting_index, &vbar).into()];
-
-    let mut seen = HashSet::new();
-    for m in minkindices {
-        let ui = contracting_index;
-        contracting_index += 1.into();
-        let uj = contracting_index;
-        if *m > 0 {
-            let p = [
-                Complex::<f64>::new(1.0 + 0.01 * i.to_f64().unwrap(), 0.0),
-                Complex::<f64>::new(1.1 + 0.01 * i.to_f64().unwrap(), 0.0),
-                Complex::<f64>::new(1.2 + 0.01 * i.to_f64().unwrap(), 0.0),
-                Complex::<f64>::new(1.3 + 0.01 * i.to_f64().unwrap(), 0.0),
-            ];
-            i += 1;
-            result.push(mink_four_vector(AbstractIndex::from(*m), &p).into());
-            result.push(gamma(AbstractIndex::from(-*m), [ui, uj]).into());
-        } else {
-            let mu = if seen.insert(m) {
-                AbstractIndex::from(-*m + 10000)
-            } else {
-                AbstractIndex::from(*m - 10000)
-            };
-            result.push(gamma(mu, [ui, uj]).into());
-        }
-    }
-    result.push(euclidean_four_vector(contracting_index, &u).into());
-    TensorNetwork::from(result)
-}
-
 #[allow(dead_code)]
 fn defered_chain(
     minkindices: &[i32],
@@ -275,11 +229,7 @@
         vec![euclidean_four_vector(contracting_index, &vbar).into()];
     let lor_fouru = PhysReps::new_dimed_rep(&Lorentz {}.into(), 4);
     let lor_fourd = lor_fouru.dual();
-<<<<<<< HEAD
-    let p = State::get_symbol(&"p");
-=======
     let p = State::get_symbol("p");
->>>>>>> 592f62fb
     let mut seen = HashSet::new();
     for m in minkindices {
         let ui = contracting_index;
@@ -309,11 +259,7 @@
                 .into(),
             ));
 
-<<<<<<< HEAD
-            result.push(gamma(AbstractIndex::from(-*m).into(), [ui, uj]).into());
-=======
             result.push(gamma(AbstractIndex::from(-*m), [ui, uj]).into());
->>>>>>> 592f62fb
         } else {
             let mu = if seen.insert(m) {
                 AbstractIndex::from(-*m + 10000)
