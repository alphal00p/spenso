#[cfg(feature = "shadowing")]
use ahash::{AHashSet, HashMap};

use serde::{Deserialize, Serialize};
use slotmap::{new_key_type, DenseSlotMap, Key, SecondaryMap};
use symbolica::{
    domains::float::NumericalFloatLike,
    evaluate::{CompileOptions, CompiledEvaluator, EvalTree, ExpressionEvaluator},
    id::{Condition, MatchSettings, Pattern, Replacement, WildcardAndRestriction},
};

use crate::{
    CastStructure, CompiledEvalTensor, DualSlotTo, EvalTensor, EvalTreeTensor, FallibleMul,
<<<<<<< HEAD
    GetTensorData, HasTensorData, IntoSymbol, IsAbstractSlot, TensorStructure,
=======
    GetTensorData, HasTensorData, IntoSymbol, TensorStructure,
>>>>>>> 592f62fb
};

#[cfg(feature = "shadowing")]
use crate::{
    AtomViewOrConcrete, Complex, DataIterator, DataTensor, FallibleAdd, IntoArgs, IteratableTensor,
    MixedTensor, NamedStructure, ParamTensor, RealOrComplexTensor, RefZero, ShadowMapping,
    Shadowable, StructureContract, ToSymbolic, TrySmallestUpgrade,
};

#[cfg(feature = "shadowing")]
use symbolica::{
    atom::{representation::FunView, AddView, MulView},
    atom::{Atom, AtomView, Symbol},
    domains::float::Complex as SymComplex,
    domains::float::Real,
    domains::rational::Rational,
    evaluate::EvaluationFn,
    evaluate::FunctionMap,
    state::State,
};

#[cfg(feature = "shadowing")]
use ahash::AHashMap;

use super::{Contract, HasName, HasStructure, TracksCount};
use smartstring::alias::String;
use std::fmt::{Debug, Display};

#[cfg(feature = "shadowing")]
use anyhow::anyhow;

new_key_type! {
    pub struct NodeId;
    pub struct HedgeId;
}

#[derive(Debug, Clone, Serialize, Deserialize)]
pub struct HalfEdgeGraph<N, E> {
    pub edges: DenseSlotMap<HedgeId, E>,
    pub involution: SecondaryMap<HedgeId, HedgeId>,
    pub neighbors: SecondaryMap<HedgeId, HedgeId>,
    pub nodes: DenseSlotMap<NodeId, N>,
    pub nodemap: SecondaryMap<HedgeId, NodeId>,
    pub reverse_nodemap: SecondaryMap<NodeId, HedgeId>,
}

impl<N, E> HalfEdgeGraph<N, E> {
    pub fn map_nodes<U, F>(self, f: F) -> HalfEdgeGraph<U, E>
    where
        F: Fn((NodeId, N)) -> U,
    {
        let mut nodeidmap: SecondaryMap<NodeId, NodeId> = SecondaryMap::new();
        let mut newnodes: DenseSlotMap<NodeId, U> = DenseSlotMap::with_key();

        for (i, n) in self.nodes {
            let nid = newnodes.insert(f((i, n)));
            nodeidmap.insert(i, nid);
        }

        let mut newnodemap: SecondaryMap<HedgeId, NodeId> = SecondaryMap::new();
        for (i, n) in self.nodemap {
            newnodemap.insert(i, nodeidmap[n]);
        }

        let mut newreverse_nodemap: SecondaryMap<NodeId, HedgeId> = SecondaryMap::new();
        for (i, n) in self.reverse_nodemap {
            newreverse_nodemap.insert(nodeidmap[i], n);
        }

        HalfEdgeGraph {
            edges: self.edges,
            involution: self.involution,
            nodes: newnodes,
            nodemap: newnodemap,
            reverse_nodemap: newreverse_nodemap,
            neighbors: self.neighbors,
        }
    }

    pub fn map_nodes_ref<U, F>(&self, f: F) -> HalfEdgeGraph<U, E>
    where
        F: Fn((NodeId, &N)) -> U,
        E: Clone,
    {
        let mut nodeidmap: SecondaryMap<NodeId, NodeId> = SecondaryMap::new();
        let mut newnodes: DenseSlotMap<NodeId, U> = DenseSlotMap::with_key();

        for (i, n) in &self.nodes {
            let nid = newnodes.insert(f((i, n)));
            nodeidmap.insert(i, nid);
        }

        let mut newnodemap: SecondaryMap<HedgeId, NodeId> = SecondaryMap::new();
        for (i, &n) in &self.nodemap {
            newnodemap.insert(i, nodeidmap[n]);
        }

        let mut newreverse_nodemap: SecondaryMap<NodeId, HedgeId> = SecondaryMap::new();
        for (i, &n) in &self.reverse_nodemap {
            newreverse_nodemap.insert(nodeidmap[i], n);
        }

        HalfEdgeGraph {
            edges: self.edges.clone(),
            involution: self.involution.clone(),
            nodes: newnodes,
            nodemap: newnodemap,
            reverse_nodemap: newreverse_nodemap,
            neighbors: self.neighbors.clone(),
        }
    }

    pub fn map_nodes_ref_mut<U, F>(&mut self, mut f: F) -> HalfEdgeGraph<U, E>
    where
        F: FnMut((NodeId, &mut N)) -> U,
        E: Clone,
    {
        let mut nodeidmap: SecondaryMap<NodeId, NodeId> = SecondaryMap::new();
        let mut newnodes: DenseSlotMap<NodeId, U> = DenseSlotMap::with_key();

        for (i, n) in &mut self.nodes {
            let nid = newnodes.insert(f((i, n)));
            nodeidmap.insert(i, nid);
        }

        let mut newnodemap: SecondaryMap<HedgeId, NodeId> = SecondaryMap::new();
        for (i, &n) in &self.nodemap {
            newnodemap.insert(i, nodeidmap[n]);
        }

        let mut newreverse_nodemap: SecondaryMap<NodeId, HedgeId> = SecondaryMap::new();
        for (i, &n) in &self.reverse_nodemap {
            newreverse_nodemap.insert(nodeidmap[i], n);
        }

        HalfEdgeGraph {
            edges: self.edges.clone(),
            involution: self.involution.clone(),
            nodes: newnodes,
            nodemap: newnodemap,
            reverse_nodemap: newreverse_nodemap,
            neighbors: self.neighbors.clone(),
        }
    }

    pub fn map_nodes_mut<F>(&mut self, mut f: F)
    where
        F: FnMut((NodeId, &mut N)),
        E: Clone,
    {
        for (i, n) in &mut self.nodes {
            f((i, n));
        }
    }
}

struct IncidentIterator<'a> {
    neighbors: &'a SecondaryMap<HedgeId, HedgeId>,
    current: Option<HedgeId>,
    start: HedgeId,
}

impl<'a> Iterator for IncidentIterator<'a> {
    type Item = HedgeId;
    fn next(&mut self) -> Option<HedgeId> {
        let current = self.current?;

        self.current = Some(self.neighbors[current]);

        if self.current == Some(self.start) {
            self.current = None;
        }

        Some(current)
    }
}

impl<'a> IncidentIterator<'a> {
    fn new<N, E>(graph: &'a HalfEdgeGraph<N, E>, initial: HedgeId) -> Self {
        IncidentIterator {
            neighbors: &graph.neighbors,
            current: Some(initial),
            start: initial,
        }
    }
}
#[allow(dead_code)]
impl<N, E> HalfEdgeGraph<N, E> {
    fn new() -> Self {
        HalfEdgeGraph {
            involution: SecondaryMap::new(),
            nodemap: SecondaryMap::new(),
            neighbors: SecondaryMap::new(),
            reverse_nodemap: SecondaryMap::new(),
            nodes: DenseSlotMap::with_key(),
            edges: DenseSlotMap::with_key(),
        }
    }

    fn dot(&self) -> std::string::String
    where
        E: Display,
    {
        let mut out = "graph {\n".to_string();
        out.push_str("  node [shape=circle,height=0.1,label=\"\"];  overlap=\"scale\";");

        // for (i, n) in &self.nodes {
        //     out.push_str(&format!("\n {}", i.data().as_ffi()));
        // }
        for (i, _) in &self.neighbors {
            match i.cmp(&self.involution[i]) {
                std::cmp::Ordering::Greater => {
                    out.push_str(&format!(
                        "\n {} -- {} [label=\" {} \"];",
                        self.nodemap[i].data().as_ffi(),
                        self.nodemap[self.involution[i]].data().as_ffi(),
                        self.edges[i]
                    ));
                }
                std::cmp::Ordering::Equal => {
                    out.push_str(&format!(
                        " \n ext{} [shape=none, label=\"\"];",
                        i.data().as_ffi()
                    ));
                    out.push_str(&format!(
                        "\n {} -- ext{} [label =\" {}\"];",
                        self.nodemap[i].data().as_ffi(),
                        i.data().as_ffi(),
                        self.edges[i]
                    ));
                }
                _ => {}
            }
        }

        out += "}";
        out
    }

    fn add_node(&mut self, data: N) -> NodeId {
        self.nodes.insert(data)
    }

    fn node_indices(&self) -> slotmap::dense::Keys<'_, NodeId, N> {
        self.nodes.keys()
    }

    /// Add a node with a list of edget with associated data. Matches edges by equality.
    fn add_node_with_edges(&mut self, data: N, edges: &[E]) -> NodeId
    where
        E: Eq + Clone,
    {
        self.add_node_with_edges_fn(data, edges, |e, eo| *e == *eo)
    }

    /// Add a node with a list of edget with associated data. Matches edges by equality.
    fn add_node_with_edges_fn<F>(&mut self, data: N, edges: &[E], f: F) -> NodeId
    where
        E: Eq + Clone,
        F: Fn(&E, &E) -> bool,
    {
        let idx = self.add_node(data);
        for e in edges {
            let mut found_match = false;
            for (i, other_e) in &self.edges {
                if f(e, other_e) && self.involution[i] == i {
                    found_match = true;
                    let eid = self.edges.insert(e.clone());
                    self.involution.insert(eid, i);
                    self.involution.insert(i, eid);
                    self.nodemap.insert(eid, idx);
                    if let Some(prev_eid) = self.reverse_nodemap.insert(idx, eid) {
                        let next_eid = self.neighbors.insert(prev_eid, eid).unwrap();
                        self.neighbors.insert(eid, next_eid);
                    } else {
                        self.neighbors.insert(eid, eid);
                    }
                    break;
                }
            }
            if !found_match {
                let eid = self.edges.insert(e.clone());
                self.involution.insert(eid, eid);
                self.nodemap.insert(eid, idx);
                if let Some(prev_eid) = self.reverse_nodemap.insert(idx, eid) {
                    let next_eid = self.neighbors.insert(prev_eid, eid).unwrap();
                    self.neighbors.insert(eid, next_eid);
                } else {
                    self.neighbors.insert(eid, eid);
                }
            }
        }

        idx
    }

    pub fn validate_neighbors(&self) -> bool {
        for (i, n) in &self.reverse_nodemap {
            for j in IncidentIterator::new(self, *n) {
                if self.nodemap[j] != i {
                    return false;
                }
            }
        }
        true
    }

    fn node_labels(&self) -> String
    where
        N: Display,
    {
        let mut out = String::new();
        for (i, n) in &self.nodes {
            out.push_str(&format!("{}[label= \"{}\"]\n", i.data().as_ffi(), n));
        }
        out
    }

    #[allow(clippy::too_many_lines)]
    fn merge_nodes(&mut self, a: NodeId, b: NodeId, data: N) -> NodeId {
        let c = self.nodes.insert(data);

        // New initial edge for reverse_nodemap, that does not link to b
        // if none is found, all incident edges are link to b and must be removed from the neighbors list
        let mut new_initial_a = self
            .edges_incident(a)
            .find(|x| self.nodemap[self.involution[*x]] != b && self.involution[*x] != *x);

        if new_initial_a.is_none() {
            new_initial_a = self
                .edges_incident(a)
                .find(|x| self.nodemap[self.involution[*x]] != b);
        }

        let mut a_edge = new_initial_a;

        if a_edge.is_none() {
            // all edges link to b, and must be removed
            let initial = self.reverse_nodemap[a];
            let mut current = Some(initial);
            loop {
                if current.is_none() {
                    break;
                }
                let next = self.neighbors.remove(current.unwrap());

                if next == Some(initial) {
                    current = None;
                } else {
                    current = next;
                }
            }
        } else {
            loop {
                let mut next = self.neighbors[a_edge.unwrap()];

                while self.nodemap[self.involution[next]] == b {
                    next = self.neighbors.remove(next).unwrap();
                }

                self.nodemap.insert(a_edge.unwrap(), c);
                self.neighbors.insert(a_edge.unwrap(), next);

                if new_initial_a == Some(next) {
                    break;
                }

                a_edge = Some(next);
            }
        }

        let mut new_initial_b = self
            .edges_incident(b)
            .find(|x| self.nodemap[self.involution[*x]] != a && self.involution[*x] != *x);

        if new_initial_b.is_none() {
            new_initial_b = self
                .edges_incident(b)
                .find(|x| self.nodemap[self.involution[*x]] != a);
        }
        let mut b_edge = new_initial_b;

        if b_edge.is_none() {
            let initial = self.reverse_nodemap[b];
            let mut current = Some(initial);
            loop {
                if current.is_none() {
                    break;
                }
                let next = self.neighbors.remove(current.unwrap());

                if next == Some(initial) {
                    current = None;
                } else {
                    current = next;
                }
            }
        } else {
            loop {
                let mut next = self.neighbors[b_edge.unwrap()];

                while self.nodemap[self.involution[next]] == a {
                    next = self.neighbors.remove(next).unwrap();
                }

                self.nodemap.insert(b_edge.unwrap(), c);
                self.neighbors.insert(b_edge.unwrap(), next);

                if new_initial_b == Some(next) {
                    break;
                }

                b_edge = Some(next);
            }
        }

        match (new_initial_a, new_initial_b) {
            (Some(new_edge_a), Some(new_edge_b)) => {
                self.reverse_nodemap.insert(c, new_edge_a);
                self.reverse_nodemap.remove(a);
                self.reverse_nodemap.remove(b);
                let old_neig = self.neighbors.insert(new_edge_a, new_edge_b).unwrap();
                self.neighbors.insert(b_edge.unwrap(), old_neig);
            }
            (Some(new_edge_a), None) => {
                self.reverse_nodemap.insert(c, new_edge_a);
                self.reverse_nodemap.remove(a);
                self.reverse_nodemap.remove(b);
            }
            (None, Some(new_edge_b)) => {
                self.reverse_nodemap.insert(c, new_edge_b);
                self.reverse_nodemap.remove(a);
                self.reverse_nodemap.remove(b);
            }
            (None, None) => {
                self.reverse_nodemap.remove(b);
                self.reverse_nodemap.remove(a);
            }
        }
        self.nodes.remove(a);
        self.nodes.remove(b);
        c
    }

    /// Add an internal edge between two nodes.
    fn add_edge(&mut self, a: NodeId, b: NodeId, data: E) -> HedgeId
    where
        E: Clone,
    {
        let hedge_id_a = self.edges.insert(data.clone());
        let hedge_id_b = self.edges.insert(data);
        self.involution.insert(hedge_id_a, hedge_id_b);
        self.involution.insert(hedge_id_b, hedge_id_a);
        self.nodemap.insert(hedge_id_a, a);
        if let Some(prev_eid) = self.reverse_nodemap.insert(a, hedge_id_a) {
            let next_eid = self.neighbors.insert(prev_eid, hedge_id_a).unwrap();
            self.neighbors.insert(hedge_id_a, next_eid).unwrap();
        } else {
            self.neighbors.insert(hedge_id_a, hedge_id_a);
        }
        self.nodemap.insert(hedge_id_b, b);
        if let Some(prev_eid) = self.reverse_nodemap.insert(b, hedge_id_b) {
            let next_eid = self.neighbors.insert(prev_eid, hedge_id_b).unwrap();
            self.neighbors.insert(hedge_id_b, next_eid).unwrap();
        } else {
            self.neighbors.insert(hedge_id_b, hedge_id_b);
        }
        hedge_id_a
    }

    /// Add external, as a fixed point involution half edge.
    fn add_external(&mut self, a: NodeId, data: E) -> HedgeId {
        let id = self.edges.insert(data);
        self.involution.insert(id, id);
        self.nodemap.insert(id, a);
        if let Some(prev_eid) = self.reverse_nodemap.insert(a, id) {
            let next_eid = self.neighbors.insert(prev_eid, id).unwrap();
            self.neighbors.insert(id, next_eid).unwrap();
        } else {
            self.neighbors.insert(id, id);
        }
        id
    }

    fn edges_incident(&self, node: NodeId) -> impl Iterator<Item = HedgeId> + '_ {
        IncidentIterator::new(self, self.reverse_nodemap[node])
    }

    fn edges_between(&self, a: NodeId, b: NodeId) -> impl Iterator<Item = HedgeId> + '_ {
        self.edges_incident(a)
            .filter(move |&i| self.nodemap[self.involution[i]] == b)
    }

    fn internal_edges_incident(&self, node: NodeId) -> impl Iterator<Item = HedgeId> + '_ {
        self.edges_incident(node)
            .filter(move |&i| self.nodemap[self.involution[i]] != node)
    }

    fn external_edges_incident(&self, node: NodeId) -> impl Iterator<Item = HedgeId> + '_ {
        self.edges_incident(node)
            .filter(move |&i| self.nodemap[self.involution[i]] == node)
    }

    fn degree(&self, node: NodeId) -> usize {
        self.edges_incident(node).collect::<Vec<_>>().len()
    }

    fn neighbors(&self, node: NodeId) -> impl Iterator<Item = NodeId> + '_ {
        self.edges_incident(node)
            .map(move |i| self.nodemap[self.involution[i]])
    }

    // fn map_nodes<F, U>(&self, f: F) -> HalfEdgeGraph<U, E>
    // where
    //     F: Fn(&N) -> U,
    //     E: Clone,
    // {
    //     let edges = self.edges.clone();
    //     let involution = self.involution.clone();

    //     let mut nodes = DenseSlotMap::with_key();
    //     let mut nodemap = SecondaryMap::new();

    //     for n in &self.nodes {
    //         let nid = nodes.insert(f(n.1));
    //         for e in self.edges_incident(n.0) {
    //             nodemap.insert(e, nid);
    //         }
    //     }

    //     HalfEdgeGraph {
    //         edges,
    //         involution,
    //         nodes,
    //         nodemap,
    //     }
    // }
}

#[test]
fn merge() {
    let mut graph = HalfEdgeGraph::new();
    let a = graph.add_node_with_edges(1, &[1, 2, 3, 4, 5]);
    let b = graph.add_node_with_edges(2, &[1, 2, 6, 7, 8]);
    let c = graph.add_node_with_edges(4, &[4, 6, 9, 10, 11]);

    println!("{}", graph.dot());
    println!("{}", graph.degree(a));
    println!("{}", graph.degree(b));

    for (i, n) in &graph.neighbors {
        println!("{} {}", graph.edges[i], graph.edges[*n]);
    }

    let d = graph.merge_nodes(a, b, 3);

    // for (i, n) in &graph.neighbors {
    //     println!("{} {}", graph.edges[i], graph.edges[*n]);
    // }

    println!("{}", graph.dot());
    println!("{}", graph.degree(c));
    println!("{}", graph.neighbors.len());

    let e = graph.merge_nodes(c, d, 5);

    println!("{}", graph.dot());
    println!("{}", graph.degree(e));
    println!("{}", graph.neighbors.len());

    let mut graph = HalfEdgeGraph::new();
    let a = graph.add_node_with_edges("a", &[10, 2, 3]);
    let b = graph.add_node_with_edges("b", &[20, 3, 4]);
    let c = graph.add_node_with_edges("c", &[30, 4, 2]);
    let d = graph.add_node_with_edges("d", &[20]);
    let e = graph.add_node_with_edges("e", &[30]);

    println!("Test {}", graph.dot());
    println!("{}", graph.degree(a));
    println!("{}", graph.degree(b));

    for (i, n) in &graph.neighbors {
        println!("{} {}", graph.edges[i], graph.edges[*n]);
    }

    let d = graph.merge_nodes(d, b, "bd");

    // for (i, n) in &graph.neighbors {
    //     println!("{} {}", graph.edges[i], graph.edges[*n]);
    // }

    println!("{}", graph.degree(c));
    println!("{}", graph.neighbors.len());

    println!("{}", graph.dot());

    let e = graph.merge_nodes(c, e, "ce");

    if graph.validate_neighbors() {
        println!("valid");
    } else {
        println!("invalid");
    }

    println!("{}", graph.dot());
    let f = graph.merge_nodes(d, e, "de");

    if graph.validate_neighbors() {
        println!("valid");
    } else {
        println!("invalid");
    }

    println!("{}", graph.dot());
    println!("{}", graph.node_labels());
    println!("{}", graph.degree(a));
    println!("{}", graph.neighbors.len());

    let g = graph.merge_nodes(a, f, "af");

    if graph.validate_neighbors() {
        println!("valid");
    } else {
        println!("invalid");
    }

    println!("{}", graph.dot());
    println!("{}", graph.neighbors.len());
    println!("{}", graph.degree(g));

    // println!("{}", graph.degree(b));
}

#[derive(Debug, Clone)]
pub struct TensorNetwork<T: TensorStructure, S> {
    pub graph: HalfEdgeGraph<T, <T as TensorStructure>::Slot>,
    // pub params: AHashSet<Atom>,
    pub scalar: Option<S>,
}

impl<T: TensorStructure, S> TensorNetwork<T, S> {
    pub fn scalar_mul(&mut self, scalar: S)
    where
        S: FallibleMul<S, Output = S>,
    {
        if let Some(ref mut s) = self.scalar {
            *s = scalar.mul_fallible(s).unwrap();
        } else {
            self.scalar = Some(scalar);
        }
    }

    fn edge_to_min_degree_node(&self) -> Option<HedgeId> {
        let mut neighs = self.graph.reverse_nodemap.clone();
        if neighs.is_empty() {
            return None;
        }

        loop {
            let mut all_ext = true;
            for (node, initial) in &mut neighs {
                *initial = self.graph.neighbors[*initial];
                let start = self.graph.reverse_nodemap[node];

                if self.graph.involution[start] != start {
                    all_ext = false;
                    if *initial == start {
                        return Some(start);
                    }
                }
            }
            if all_ext {
                return None;
            }
        }
    }

    pub fn to_vec(&self) -> Vec<&T> {
        self.graph.nodes.values().collect()
    }
}

#[cfg(feature = "shadowing")]
impl<T, S> TensorNetwork<MixedTensor<T, S>, Atom>
where
    S: Clone + TensorStructure + Debug,
    T: Clone,
{
    #[cfg(feature = "shadowing")]
    pub fn to_symbolic_tensor_vec(mut self) -> Vec<ParamTensor<S>> {
        self.graph
            .nodes
            .drain()
            .flat_map(|(_, n)| n.try_into_parametric()) //filters out all parametric tensors
            .collect()
    }

    // pub fn evaluate<'a, D>(
    //     &'a self,
    //     const_map: &AHashMap<AtomView<'a>, D>,
    // ) -> TensorNetwork<DataTensor<D, N>>
    // where
    //     D: Clone,
    //     N: Clone + TensorStructure,
    // {
    //     // let mut evaluated_net = TensorNetwork::new();
    //     // for (id,t) in &self.graph.nodes {

    //     //     let evaluated_tensor = match t{
    //     //         MixedTensor::Complex(t)=> t.into(),
    //     //         MixedTensor::Symbolic(t)=> t.evaluate(const_map),
    //     //         MixedTensor::Float(t)=> t.into(),
    //     //     }
    //     //     evaluated_net.push(evaluated_tensor);
    //     // }

    //     // evaluated_net
    // }

    #[cfg(feature = "shadowing")]
    pub fn evaluate_real<'a, F: Fn(&Rational) -> T + Copy>(
        &'a mut self,
        coeff_map: F,
        const_map: &AHashMap<AtomView<'a>, T>,
    ) where
        T: Real + for<'c> From<&'c Rational>,
    {
        for (_, n) in &mut self.graph.nodes {
            n.evaluate_real(coeff_map, const_map);
        }
    }

    #[cfg(feature = "shadowing")]
    pub fn evaluate_complex<'a, F: Fn(&Rational) -> SymComplex<T> + Copy>(
        &'a mut self,
        coeff_map: F,
        const_map: &AHashMap<AtomView<'a>, SymComplex<T>>,
    ) where
        T: Real + for<'c> From<&'c Rational>,
        SymComplex<T>: Real + for<'c> From<&'c Rational>,
    {
        for (_, n) in &mut self.graph.nodes {
            n.evaluate_complex(coeff_map, const_map);
        }
    }

    pub fn to_fully_parametric(self) -> TensorNetwork<ParamTensor<S>, Atom>
    where
        T: TrySmallestUpgrade<Atom, LCM = Atom>,
        Complex<T>: TrySmallestUpgrade<Atom, LCM = Atom>,
    {
        let mut tensors = vec![];

        for n in self.graph.nodes.values() {
            tensors.push(match n {
                MixedTensor::Concrete(RealOrComplexTensor::Real(t)) => {
                    ParamTensor::composite(t.try_upgrade::<Atom>().unwrap().into_owned())
                }
                MixedTensor::Concrete(RealOrComplexTensor::Complex(t)) => {
                    ParamTensor::composite(t.try_upgrade::<Atom>().unwrap().into_owned())
                }
                MixedTensor::Param(t) => t.clone(),
            });
        }

        TensorNetwork {
            graph: TensorNetwork::<ParamTensor<S>, Atom>::generate_network_graph(tensors),
            // params: AHashSet::new(),
            scalar: self.scalar,
        }
    }
}

#[cfg(feature = "shadowing")]
use std::hash::Hash;

#[cfg(feature = "shadowing")]
impl<S: TensorStructure + Clone> TensorNetwork<ParamTensor<S>, Atom> {
    pub fn eval_tree<'a, T: Clone + Default + Debug + Hash + Ord, F: Fn(&Rational) -> T + Copy>(
        &'a self,
        coeff_map: F,
        fn_map: &FunctionMap<'a, T>,
        params: &[Atom],
    ) -> Result<TensorNetwork<EvalTreeTensor<T, S>, EvalTree<T>>, String>
    where
        S: TensorStructure,
    {
        let mut evaluate_net = TensorNetwork::new();
        for (_, t) in &self.graph.nodes {
            let evaluated_tensor = t.eval_tree(coeff_map, fn_map, params)?;
            evaluate_net.push(evaluated_tensor);
        }

        evaluate_net.scalar = self
            .scalar
            .as_ref()
            .map(|a| a.as_view().to_eval_tree(coeff_map, fn_map, params))
            .transpose()?;

        Ok(evaluate_net)
    }

    pub fn evaluate<'a, D, F: Fn(&Rational) -> D + Copy>(
        &'a self,
        coeff_map: F,
        const_map: &AHashMap<AtomView<'a>, D>,
    ) -> TensorNetwork<DataTensor<D, S>, D>
    where
        D: Clone
            + symbolica::domains::float::Real
            + for<'c> std::convert::From<&'c symbolica::domains::rational::Rational>,
    {
        let mut evaluated_net = TensorNetwork::new();
        for (_, t) in &self.graph.nodes {
            let evaluated_tensor = t.evaluate(coeff_map, const_map);
            evaluated_net.push(evaluated_tensor);
        }
        let fn_map: HashMap<_, EvaluationFn<_>> = HashMap::default();
        let mut cache = HashMap::default();

        evaluated_net.scalar = self
            .scalar
            .as_ref()
            .map(|x| x.evaluate(coeff_map, const_map, &fn_map, &mut cache));
        // println!("{:?}", evaluated_net.scalar);
        evaluated_net
    }
}

#[cfg(feature = "shadowing")]
impl<T, S: TensorStructure> TensorNetwork<EvalTreeTensor<T, S>, EvalTree<T>> {
    pub fn map_coeff<T2, F: Fn(&T) -> T2>(
        &self,
        f: &F,
    ) -> TensorNetwork<EvalTreeTensor<T2, S>, EvalTree<T2>>
    where
        T: Clone + Default + PartialEq,
        S: Clone,
    {
        let new_graph = self.graph.map_nodes_ref(|(_, x)| x.map_coeff(f));
        TensorNetwork {
            graph: new_graph,
            scalar: self.scalar.as_ref().map(|a| a.map_coeff(f)),
        }
        // self.map_data_ref(|x| x.map_coeff(f))
    }

    pub fn linearize(self) -> TensorNetwork<EvalTensor<T, S>, ExpressionEvaluator<T>>
    where
        T: Clone + Default + PartialEq,
        S: Clone,
    {
        let new_graph = self.graph.map_nodes(|(_, x)| x.linearize());
        TensorNetwork {
            graph: new_graph,
            scalar: self.scalar.map(|a| a.linearize()),
        }
    }

    pub fn common_subexpression_elimination(&mut self, max_subexpr_len: usize)
    where
        T: Debug + Hash + Eq + Ord + Clone + Default,
        S: Clone,
    {
        self.graph
            .map_nodes_mut(|(_, x)| x.common_subexpression_elimination(max_subexpr_len));
        if let Some(a) = self.scalar.as_mut() {
            a.common_subexpression_elimination(max_subexpr_len)
        }
    }

    pub fn common_pair_elimination(&mut self)
    where
        T: Debug + Hash + Eq + Ord + Clone + Default,
        S: Clone,
    {
        self.graph
            .map_nodes_mut(|(_, x)| x.common_pair_elimination());
        if let Some(a) = self.scalar.as_mut() {
            a.common_pair_elimination()
        }
    }

    pub fn evaluate(&mut self, params: &[T]) -> TensorNetwork<DataTensor<T, S>, T>
    where
        T: Real,
        S: TensorStructure + Clone,
    {
        let zero = params[0].zero();
        let new_graph = self.graph.map_nodes_ref_mut(|(_, x)| x.evaluate(params));
        TensorNetwork {
            graph: new_graph,
            scalar: self.scalar.as_mut().map(|a| {
                let mut out = [zero];
                a.evaluate(params, &mut out);
                let [o] = out;
                o
            }),
        }
    }

    pub fn compile(
        &self,
        filename: &str,
        library_name: &str,
    ) -> TensorNetwork<CompiledEvalTensor<S>, CompiledEvaluator>
    where
        T: NumericalFloatLike,
        S: Clone,
    {
        // TODO @Lucien with the new export_cpp you are now able to put these different functions in the same file!
        let new_graph = self.graph.map_nodes_ref(|(n, x)| {
            let function_name = format!("{filename}_{}", n.data().as_ffi());
            let filename = format!("{filename}_{}.cpp", n.data().as_ffi());
            let library_name = format!("{library_name}_{}.so", n.data().as_ffi());
            x.compile(&filename, &function_name, &library_name)
        });
        let function_name = format!("{filename}_scalar");
        let filename = format!("{filename}_scalar.cpp");
        let library_name = format!("{library_name}_scalar.so");
        TensorNetwork {
            graph: new_graph,
            scalar: self.scalar.as_ref().map(|a| {
                a.export_cpp(&filename, &function_name, true)
                    .unwrap()
                    .compile(&library_name, CompileOptions::default())
                    .unwrap()
                    .load()
                    .unwrap()
            }),
        }
    }
}

#[cfg(feature = "shadowing")]
impl<T, S: TensorStructure> TensorNetwork<EvalTensor<T, S>, ExpressionEvaluator<T>> {
    pub fn evaluate(&mut self, params: &[T]) -> TensorNetwork<DataTensor<T, S>, T>
    where
        T: Real,
        S: TensorStructure + Clone,
    {
        let zero = params[0].zero();
        let new_graph = self.graph.map_nodes_ref_mut(|(_, x)| x.evaluate(params));
        TensorNetwork {
            graph: new_graph,
            scalar: self.scalar.as_mut().map(|a| {
                let mut out = [zero];
                a.evaluate_multiple(params, &mut out);
                let [o] = out;
                o
            }),
        }
    }
    pub fn compile_asm(
        &self,
        filename: &str,
        library_name: &str,
    ) -> TensorNetwork<CompiledEvalTensor<S>, CompiledEvaluator>
    where
        T: NumericalFloatLike,
        S: Clone,
    {
        // TODO @Lucien with the new export_cpp you are now able to put these different functions in the same file!
        let new_graph = self.graph.map_nodes_ref(|(n, x)| {
            let function_name = format!("{filename}_{}", n.data().as_ffi());
            let filename = format!("{filename}_{}.cpp", n.data().as_ffi());
            let library_name = format!("{library_name}_{}.so", n.data().as_ffi());
            x.compile(&filename, &function_name, &library_name)
        });
        let function_name = format!("{filename}_scalar");
        let filename = format!("{filename}_scalar.cpp");
        let library_name = format!("{library_name}_scalar.so");
        TensorNetwork {
            graph: new_graph,
            scalar: self.scalar.as_ref().map(|a| {
                a.export_asm(&filename, &function_name, true)
                    .unwrap()
                    .compile(&library_name, CompileOptions::default())
                    .unwrap()
                    .load()
                    .unwrap()
            }),
        }
    }

    pub fn compile(
        &self,
        filename: &str,
        library_name: &str,
    ) -> TensorNetwork<CompiledEvalTensor<S>, CompiledEvaluator>
    where
        T: NumericalFloatLike,
        S: Clone,
    {
        // TODO @Lucien with the new export_cpp you are now able to put these different functions in the same file!
        let new_graph = self.graph.map_nodes_ref(|(n, x)| {
            let function_name = format!("{filename}_{}", n.data().as_ffi());
            let filename = format!("{filename}_{}.cpp", n.data().as_ffi());
            let library_name = format!("{library_name}_{}.so", n.data().as_ffi());
            x.compile(&filename, &function_name, &library_name)
        });
        let function_name = format!("{filename}_scalar");
        let filename = format!("{filename}_scalar.cpp");
        let library_name = format!("{library_name}_scalar.so");
        TensorNetwork {
            graph: new_graph,
            scalar: self.scalar.as_ref().map(|a| {
                a.export_cpp(&filename, &function_name, true)
                    .unwrap()
                    .compile(&library_name, CompileOptions::default())
                    .unwrap()
                    .load()
                    .unwrap()
            }),
        }
    }
}

#[cfg(feature = "shadowing")]
impl<S: TensorStructure> TensorNetwork<CompiledEvalTensor<S>, CompiledEvaluator> {
    pub fn evaluate_float(&mut self, params: &[f64]) -> TensorNetwork<DataTensor<f64, S>, f64>
    where
        S: TensorStructure + Clone,
    {
        let zero = params[0].zero();
        let new_graph = self
            .graph
            .map_nodes_ref_mut(|(_, x)| x.evaluate_float(params));
        TensorNetwork {
            graph: new_graph,
            scalar: self.scalar.as_mut().map(|a| {
                let mut out = [zero];
                a.evaluate(params, &mut out);
                let [o] = out;
                o
            }),
        }
    }

    pub fn evaluate_complex(
        &mut self,
        params: &[SymComplex<f64>],
    ) -> TensorNetwork<DataTensor<SymComplex<f64>, S>, SymComplex<f64>>
    where
        S: TensorStructure + Clone,
    {
        let zero = params[0].zero();
        let new_graph = self
            .graph
            .map_nodes_ref_mut(|(_, x)| x.evaluate_complex(params));
        TensorNetwork {
            graph: new_graph,
            scalar: self.scalar.as_mut().map(|a| {
                let mut out = [zero];
                a.evaluate_complex(params, &mut out);
                let [o] = out;
                o
            }),
        }
    }
}

impl<S: Clone + TensorStructure> TensorNetwork<EvalTreeTensor<Rational, S>, EvalTree<Rational>> {
    pub fn horner_scheme(&mut self) {
        self.graph.map_nodes_mut(|(_, x)| x.horner_scheme());
        if let Some(a) = self.scalar.as_mut() {
            a.horner_scheme()
        }
    }
}

impl<T, S> From<Vec<T>> for TensorNetwork<T, S>
where
    T: HasStructure,
{
    fn from(tensors: Vec<T>) -> Self {
        TensorNetwork {
            graph: Self::generate_network_graph(tensors),
            // params: AHashSet::new(),
            scalar: None,
        }
    }
}

impl<T> Default for TensorNetwork<T, T::Scalar>
where
    T: HasStructure,
{
    fn default() -> Self {
        Self::new()
    }
}

impl<T, S> TensorNetwork<T, S>
where
    T: HasStructure,
{
    pub fn new() -> Self {
        TensorNetwork {
            graph: HalfEdgeGraph::new(),
            // params: AHashSet::new(),
            scalar: None,
        }
    }

    pub fn push(&mut self, tensor: T) -> NodeId {
        let slots = tensor.external_structure().to_vec();
        self.graph
            .add_node_with_edges_fn(tensor, &slots, |s, so| s.matches(so))
    }

    fn generate_network_graph(tensors: Vec<T>) -> HalfEdgeGraph<T, <T as TensorStructure>::Slot> {
        let mut graph = HalfEdgeGraph::<T, _>::new();

        for tensor in tensors {
            let slots = tensor.external_structure().to_vec();
            graph.add_node_with_edges_fn(tensor, &slots, |s, so| s.matches(so));
        }

        graph
    }

    pub fn edge_to_min_degree_node_with_depth(&self, depth: usize) -> Option<HedgeId>
    where
        T: TracksCount,
    {
        let mut neighs: SecondaryMap<NodeId, HedgeId> = self
            .graph
            .reverse_nodemap
            .clone()
            .into_iter()
            .filter(|(n, _e)| self.graph.nodes[*n].contractions_num() < depth)
            .collect();
        if neighs.is_empty() {
            return None;
        }

        loop {
            let mut all_ext = true;
            for (node, initial) in &mut neighs {
                *initial = self.graph.neighbors[*initial];
                let start = self.graph.reverse_nodemap[node];

                if self.graph.involution[start] != start
                    && self.graph.nodes[self.graph.nodemap[self.graph.involution[start]]]
                        .contractions_num()
                        < depth
                {
                    all_ext = false;
                    if *initial == start {
                        return Some(start);
                    }
                }
            }
            if all_ext {
                return None;
            }
        }
    }
}
impl<T: HasTensorData + GetTensorData<GetData = T::Data>> TensorNetwork<T, T::Data>
where
    T: Clone,
{
    pub fn result(&self) -> Result<T::Data, TensorNetworkError> {
        match self.graph.nodes.len() {
            0 => self
                .scalar
                .clone()
                .ok_or(TensorNetworkError::ScalarFieldEmpty),
            1 => {
                let t = self.result_tensor()?;
                if t.is_scalar() {
                    Ok(t.get_linear(0.into()).unwrap().clone())
                } else {
                    Err(TensorNetworkError::NotScalarOutput)
                }
            }
            _ => Err(TensorNetworkError::MoreThanOneNode),
        }
    }
}

use thiserror::Error;

#[derive(Error, Debug)]
pub enum TensorNetworkError {
    #[error("Cannot contract edge")]
    CannotContractEdge,
    #[error("no nodes in the graph")]
    NoNodes,
    #[error("more than one node in the graph")]
    MoreThanOneNode,
    #[error("is not scalar output")]
    NotScalarOutput,
    #[error("scalar field is empty")]
    ScalarFieldEmpty,
    #[error(transparent)]
    Other(#[from] anyhow::Error),
}

impl<T, S> TensorNetwork<T, S>
where
    T: Clone + TensorStructure,
{
    pub fn result_tensor(&self) -> Result<T, TensorNetworkError> {
        match self.graph.nodes.len() {
            0 => Err(TensorNetworkError::NoNodes),
            1 => Ok(self.graph.nodes.iter().next().unwrap().1.clone()),
            _ => Err(TensorNetworkError::MoreThanOneNode),
        }
    }
}

impl<T, S> TensorNetwork<T, S>
where
    T: Clone + TensorStructure,
{
    pub fn result_tensor_ref(&self) -> Result<&T, TensorNetworkError> {
        match self.graph.nodes.len() {
            0 => Err(TensorNetworkError::NoNodes),
            1 => Ok(self.graph.nodes.iter().next().unwrap().1),
            _ => Err(TensorNetworkError::MoreThanOneNode),
        }
    }
}

impl<T: TensorStructure<Slot: Display>, S> TensorNetwork<T, S> {
    pub fn dot(&self) -> std::string::String {
        self.graph.dot()
    }
}

impl<T: HasName<Name: IntoSymbol> + TensorStructure<Slot: Display>, S> TensorNetwork<T, S> {
    pub fn dot_nodes(&self) -> std::string::String {
        let mut out = "graph {\n".to_string();
        out.push_str("  node [shape=circle,height=0.1,label=\"\"];  overlap=\"scale\";");

        for (i, n) in &self.graph.nodes {
            out.push_str(&format!(
                "\n {} [label=\"{}\"] ",
                i.data().as_ffi(),
                n.name()
<<<<<<< HEAD
                    .map(|x| x.into_symbol().to_string())
=======
                    .map(|x| x.ref_into_symbol().to_string())
>>>>>>> 592f62fb
                    .unwrap_or("".into())
            ));
        }
        for (i, _) in &self.graph.neighbors {
            match i.cmp(&self.graph.involution[i]) {
                std::cmp::Ordering::Greater => {
                    out.push_str(&format!(
                        "\n {} -- {} [label=\" {} \"];",
                        self.graph.nodemap[i].data().as_ffi(),
                        self.graph.nodemap[self.graph.involution[i]].data().as_ffi(),
                        self.graph.edges[i]
                    ));
                }
                std::cmp::Ordering::Equal => {
                    out.push_str(&format!(
                        " \n ext{} [shape=none, label=\"\"];",
                        i.data().as_ffi()
                    ));
                    out.push_str(&format!(
                        "\n {} -- ext{} [label =\" {}\"];",
                        self.graph.nodemap[i].data().as_ffi(),
                        i.data().as_ffi(),
                        self.graph.edges[i]
                    ));
                }
                _ => {}
            }
        }

        out += "}";
        out
    }
}

#[cfg(feature = "shadowing")]
impl<T, S> TensorNetwork<MixedTensor<T, S>, Atom>
where
    S: TensorStructure + Clone,
    T: Clone,
{
    pub fn replace_all(
        &self,
        pattern: &Pattern,
        rhs: &Pattern,
        conditions: Option<&Condition<WildcardAndRestriction>>,
        settings: Option<&MatchSettings>,
    ) -> Self
    where
        S: Clone,
    {
        let new_graph = self
            .graph
            .map_nodes_ref(|(_, t)| t.replace_all(pattern, rhs, conditions, settings));
        TensorNetwork {
            graph: new_graph,
            scalar: self
                .scalar
                .as_ref()
                .map(|a| a.replace_all(pattern, rhs, conditions, settings)),
        }
    }

    pub fn replace_all_multiple(&self, replacements: &[Replacement<'_>]) -> Self {
        let new_graph = self
            .graph
            .map_nodes_ref(|(_, t)| t.replace_all_multiple(replacements));
        TensorNetwork {
            graph: new_graph,
            scalar: self
                .scalar
                .as_ref()
                .map(|a| a.replace_all_multiple(replacements)),
        }
    }

    pub fn generate_params(&mut self) -> AHashSet<Atom> {
        let mut params = AHashSet::new();
        for (_, n) in self.graph.nodes.iter().filter(|(_, n)| n.is_parametric()) {
            for (_, a) in n.iter_flat() {
                if let AtomViewOrConcrete::Atom(a) = a {
                    params.insert(a.to_owned());
                }
            }
        }
        params
    }
}

#[cfg(feature = "shadowing")]
impl<'a> TryFrom<MulView<'a>>
    for TensorNetwork<MixedTensor<f64, NamedStructure<Symbol, Vec<Atom>>>, Atom>
{
    type Error = TensorNetworkError;
    fn try_from(value: MulView<'a>) -> Result<Self, Self::Error> {
        let mut network: Self = TensorNetwork::new();
        let mut scalars = Atom::new_num(1);
        for arg in value.iter() {
            let mut net = Self::try_from(arg)?;
            net.contract();
            if let Some(ref s) = net.scalar {
                scalars = &scalars * s;
            }
            match net.result_tensor() {
                Ok(t) => {
                    network.push(t);
                }
                Err(TensorNetworkError::NoNodes) => {}
                Err(e) => return Err(e),
            }
        }
        network.scalar_mul(scalars);
        Ok(network)
    }
}

#[cfg(feature = "shadowing")]
impl<'a> TryFrom<AtomView<'a>>
    for TensorNetwork<MixedTensor<f64, NamedStructure<Symbol, Vec<Atom>>>, Atom>
{
    type Error = TensorNetworkError;
    fn try_from(value: AtomView<'a>) -> Result<Self, Self::Error> {
        match value {
            AtomView::Mul(m) => m.try_into(),
            AtomView::Fun(f) => f.try_into(),
            AtomView::Add(a) => a.try_into(),
            a => {
                let mut network: Self = TensorNetwork::new();
                let a = a.to_owned();
                network.scalar = Some(a);
                Ok(network)
            }
        }
    }
}

#[cfg(feature = "shadowing")]
impl<'a> TryFrom<FunView<'a>>
    for TensorNetwork<MixedTensor<f64, NamedStructure<Symbol, Vec<Atom>>>, Atom>
{
    type Error = TensorNetworkError;
    fn try_from(value: FunView<'a>) -> Result<Self, Self::Error> {
        let mut network: Self = TensorNetwork::new();
        let s: Result<NamedStructure<_, _>, _> = value.try_into();

        let mut scalar = None;
        if let Ok(s) = s {
            let t = s.to_shell().to_explicit().ok_or(anyhow!("Cannot shadow"))?;
            network.push(t);
        } else {
            scalar = Some(value.as_view().to_owned());
        }
        network.scalar = scalar;
        Ok(network)
    }
}

#[cfg(feature = "shadowing")]
impl<'a> TryFrom<AddView<'a>>
    for TensorNetwork<MixedTensor<f64, NamedStructure<Symbol, Vec<Atom>>>, Atom>
{
    type Error = TensorNetworkError;
    fn try_from(value: AddView<'a>) -> Result<Self, Self::Error> {
        let mut tensors = vec![];
        let mut scalars = Atom::new_num(0);
        for summand in value.iter() {
            let mut net = Self::try_from(summand)?;
            net.contract();
            if let Some(ref s) = net.scalar {
                scalars = &scalars + s;
            }
            match net.result_tensor() {
                Ok(t) => {
                    tensors.push(t);
                }
                Err(TensorNetworkError::NoNodes) => {
                    // println!("{:?}", net);
                }
                Err(e) => return Err(e),
            }
        }

        let mut net: TensorNetwork<_, _> = if let Some(sum) = tensors
            .into_iter()
            .reduce(|a, b| a.add_fallible(&b).unwrap())
        {
            TensorNetwork::from(vec![sum])
        } else {
            TensorNetwork::new()
        };
        net.scalar = Some(scalars);
        Ok(net)
    }
}

#[cfg(feature = "shadowing")]
impl<T, S> TensorNetwork<T, S>
where
    T: Shadowable + HasName<Name = Symbol, Args: IntoArgs>,
    T::Structure: Clone + ToSymbolic,
{
    pub fn sym_shadow(&mut self, name: &str) -> TensorNetwork<ParamTensor<T::Structure>, S> {
        {
            for (i, n) in &mut self.graph.nodes {
                n.set_name(State::get_symbol(format!("{}{}", name, i.data().as_ffi())));
            }
        }

        let edges = self.graph.edges.clone();
        let involution = self.graph.involution.clone();
        let neighbors = self.graph.neighbors.clone();

        let mut nodes = DenseSlotMap::with_key();
        let mut nodemap = SecondaryMap::new();
        let mut reverse_nodemap = SecondaryMap::new();
        let mut params = AHashSet::new();

        for (i, n) in &self.graph.nodes {
            let node = n.expanded_shadow().unwrap();

            let nid = nodes.insert(ParamTensor::<T::Structure>::param(node.clone().into()));

            for (_, a) in node.flat_iter() {
                params.insert(a.clone());
            }
            let mut first = true;
            for e in self.graph.edges_incident(i) {
                if first {
                    reverse_nodemap.insert(nid, e);
                    first = false;
                }
                nodemap.insert(e, nid);
            }
        }

        let g = HalfEdgeGraph {
            edges,
            involution,
            reverse_nodemap,
            neighbors,
            nodes,
            nodemap,
        };

        let scalar = self.scalar.take();

        TensorNetwork {
            graph: g,
            // params,
            scalar,
        }
    }
}

impl<T: TensorStructure, S> TensorNetwork<T, S> {
    pub fn cast<U>(self) -> TensorNetwork<U, S>
    where
        T: CastStructure<U> + HasStructure,
        U: HasStructure,
        U::Structure: From<T::Structure> + TensorStructure<Slot = T::Slot>,
    {
        TensorNetwork {
            graph: self.graph.map_nodes(|(_, x)| x.cast()),
            scalar: self.scalar,
        }
    }
}

#[cfg(feature = "shadowing")]
impl<T, S> TensorNetwork<T, S>
where
    T: HasName<Name = Symbol, Args: IntoArgs> + TensorStructure,
{
    pub fn append_map<'a, U>(&'a self, fn_map: &mut FunctionMap<'a, U>)
    where
        T: ShadowMapping<U>,
        T::Structure: Clone + ToSymbolic,
        S: Clone,
    {
        for (_, n) in &self.graph.nodes {
            n.expanded_append_map(fn_map)
        }
    }

    pub fn shadow(&self) -> TensorNetwork<ParamTensor<T::Structure>, S>
    where
        T: Shadowable,
        T::Structure: Clone + ToSymbolic + TensorStructure<Slot = T::Slot>,
        S: Clone,
    {
        let edges = self.graph.edges.clone();
        let involution = self.graph.involution.clone();
        let neighbors = self.graph.neighbors.clone();

        let mut nodes = DenseSlotMap::with_key();
        let mut nodemap = SecondaryMap::new();
        let mut reverse_nodemap = SecondaryMap::new();

        for (i, n) in &self.graph.nodes {
            let node = n.expanded_shadow().unwrap();

            let nid = nodes.insert(ParamTensor::<T::Structure>::param(node.clone().into()));

            let mut first = true;
            for e in self.graph.edges_incident(i) {
                if first {
                    reverse_nodemap.insert(nid, e);
                    first = false;
                }
                nodemap.insert(e, nid);
            }
        }

        let g = HalfEdgeGraph {
            edges,
            involution,
            reverse_nodemap,
            neighbors,
            nodes,
            nodemap,
        };

        let scalar = self.scalar.clone();

        TensorNetwork {
            graph: g,
            // params,
            scalar,
        }
    }
}

impl<T, S> TensorNetwork<T, S>
where
    T: HasName + TensorStructure,
{
    pub fn name(&mut self, name: T::Name)
    where
        T::Name: From<std::string::String> + Display,
    {
        for (id, n) in &mut self.graph.nodes {
            n.set_name(format!("{}{}", name, id.data().as_ffi()).into());
        }
    }
}

#[cfg(feature = "shadowing")]
impl<T, S> TensorNetwork<T, S>
where
    T: HasName<Name = Symbol> + TensorStructure,
{
    pub fn namesym(&mut self, name: &str) {
        for (id, n) in &mut self.graph.nodes {
            n.set_name(State::get_symbol(format!("{}{}", name, id.data().as_ffi())));
        }
    }
}

impl<T, S> TensorNetwork<T, S>
where
    T: Contract<T, LCM = T> + HasStructure,
{
    pub fn contract_algo(&mut self, edge_choice: impl Fn(&Self) -> Option<HedgeId>) {
        if let Some(e) = edge_choice(self) {
            self.contract_edge(e);
            // println!("{}", self.dot());
            self.contract_algo(edge_choice);
        }
    }
    fn contract_edge(&mut self, edge_idx: HedgeId) {
        let a = self.graph.nodemap[edge_idx];
        let b = self.graph.nodemap[self.graph.involution[edge_idx]];

        let ai = self.graph.nodes.get(a).unwrap();
        let bi = self.graph.nodes.get(b).unwrap();

        let f = ai.contract(bi).unwrap();

        self.graph.merge_nodes(a, b, f);
    }

    pub fn contract(&mut self) {
        self.contract_algo(Self::edge_to_min_degree_node)
    }
}

#[cfg(feature = "shadowing")]
#[allow(dead_code)]
#[derive(Debug, Clone)]
pub struct Levels<T: Clone, S: TensorStructure + HasName + Clone> {
    pub levels: Vec<TensorNetwork<ParamTensor<S>, Atom>>,
    pub initial: TensorNetwork<MixedTensor<T, S>, Atom>,
    // fn_map: FunctionMap<'static, Complex<T>>,
    params: Vec<Atom>,
}

#[cfg(feature = "shadowing")]
impl<T, S> From<TensorNetwork<MixedTensor<T, S>, Atom>> for Levels<T, S>
where
    T: Clone,
    S: TensorStructure + HasName + Clone,
{
    fn from(t: TensorNetwork<MixedTensor<T, S>, Atom>) -> Self {
        Levels {
            initial: t,
            levels: vec![],
            // fn_map: FunctionMap::new(),
            params: vec![],
        }
    }
}

#[cfg(feature = "shadowing")]
impl<T: Clone + RefZero + Display, S: TensorStructure + Clone + TracksCount + Display> Levels<T, S>
where
    MixedTensor<T, S>: Contract<LCM = MixedTensor<T, S>>,

    S: HasName<Name = Symbol, Args: IntoArgs> + ToSymbolic + StructureContract,
{
    fn contract_levels(
        &mut self,
        depth: usize,
        // fn_map: &mut FunctionMap<'a, Complex<T>>,
    ) {
        let mut not_done = true;
        let level = self.levels.len();

        if let Some(current_level) = self.levels.last_mut() {
            current_level.namesym(&format!("L{level}"))
        } else {
            not_done = false;
        }

        let nl = if let Some(current_level) = self.levels.last() {
            let mut new_level = current_level.shadow();
            new_level.contract_algo(|tn| tn.edge_to_min_degree_node_with_depth(depth));
            if new_level.graph.nodes.len() == 1 {
                not_done = false;
            }
            Some(new_level)
        } else {
            None
        };

        if let Some(nl) = nl {
            self.levels.push(nl);
        }

        if not_done {
            self.contract_levels(depth)
        }
    }

    pub fn contract<'a, R>(
        &'a mut self,
        depth: usize,
        fn_map: &mut FunctionMap<'a, R>,
    ) -> ParamTensor<S>
    where
        R: From<T>,
    {
        self.initial
            .contract_algo(|tn| tn.edge_to_min_degree_node_with_depth(depth));

        self.initial.namesym("L0");
        if self.initial.graph.nodes.len() > 1 {
            let mut new_level = self.initial.shadow();
            new_level.contract_algo(|tn| tn.edge_to_min_degree_node_with_depth(depth));
            self.levels.push(new_level);

            self.contract_levels(depth);
            println!("levels {}", self.levels.len());
            self.generate_fn_map(fn_map);
            self.levels.last().unwrap().result_tensor().unwrap()
        } else {
            self.initial
                .result_tensor_ref()
                .unwrap()
                .expanded_shadow_with_map(fn_map)
                .unwrap()
        }
    }

    fn generate_fn_map<'a, R>(&'a self, fn_map: &mut FunctionMap<'a, R>)
    where
        R: From<T>,
    {
        self.initial.append_map(fn_map);
        for l in &self.levels {
            l.append_map(fn_map);
        }
    }
}

#[cfg(test)]
mod test {
    use constcat::concat;

    use super::*;
    use crate::SymbolicTensor;

    #[test]
    fn pslash_parse() {
        let expr = "Q(15,aind(loru(4,75257)))    *γ(aind(loru(4,75257),bis(4,1),bis(4,18)))";
        let atom = Atom::parse(expr).unwrap();

        let sym_tensor: SymbolicTensor = atom.try_into().unwrap();

        let network = sym_tensor.to_network().unwrap();

        println!("{}", network.dot());
    }

    #[test]
    fn three_loop_photon_parse() {
        let expr=concat!("-64/729*ee^6*G^4",
        "*(MT*id(aind(bis(4,1),bis(4,18)))  )",//+Q(15,aind(loru(4,75257)))    *γ(aind(loru(4,75257),bis(4,1),bis(4,18))))",
        "*(MT*id(aind(bis(4,3),bis(4,0)))   )",//+Q(6,aind(loru(4,17)))        *γ(aind(loru(4,17),bis(4,3),bis(4,0))))",
        "*(MT*id(aind(bis(4,5),bis(4,2)))   )",//+Q(7,aind(loru(4,35)))        *γ(aind(loru(4,35),bis(4,5),bis(4,2))))",
        "*(MT*id(aind(bis(4,7),bis(4,4)))   )",//+Q(8,aind(loru(4,89)))        *γ(aind(loru(4,89),bis(4,7),bis(4,4))))",
        "*(MT*id(aind(bis(4,9),bis(4,6)))   )",//+Q(9,aind(loru(4,233)))       *γ(aind(loru(4,233),bis(4,9),bis(4,6))))",
        "*(MT*id(aind(bis(4,11),bis(4,8)))  )",//+Q(10,aind(loru(4,611)))      *γ(aind(loru(4,611),bis(4,11),bis(4,8))))",
        "*(MT*id(aind(bis(4,13),bis(4,10))) )",//+Q(11,aind(loru(4,1601)))    *γ(aind(loru(4,1601),bis(4,13),bis(4,10))))",
        "*(MT*id(aind(bis(4,15),bis(4,12))) )",//+Q(12,aind(loru(4,4193)))    *γ(aind(loru(4,4193),bis(4,15),bis(4,12))))",
        "*(MT*id(aind(bis(4,17),bis(4,14))) )",//+Q(13,aind(loru(4,10979)))   *γ(aind(loru(4,10979),bis(4,17),bis(4,14))))",
        "*(MT*id(aind(bis(4,19),bis(4,16))) )",//+Q(14,aind(loru(4,28745)))   *γ(aind(loru(4,28745),bis(4,19),bis(4,16))))",
        "*Metric(aind(loru(4,13),loru(4,8)))",
        "*Metric(aind(loru(4,15),loru(4,10)))",
        "*T(aind(coad(8,9),cof(3,8),coaf(3,7)))",
        "*T(aind(coad(8,14),cof(3,13),coaf(3,12)))",
        "*T(aind(coad(8,21),cof(3,20),coaf(3,19)))",
        "*T(aind(coad(8,26),cof(3,25),coaf(3,24)))",
        "*id(aind(coaf(3,3),cof(3,4)))*id(aind(coaf(3,4),cof(3,24)))*id(aind(coaf(3,5),cof(3,6)))*id(aind(coaf(3,6),cof(3,3)))",
        "*id(aind(coaf(3,8),cof(3,5)))*id(aind(coaf(3,10),cof(3,11)))*id(aind(coaf(3,11),cof(3,7)))*id(aind(coaf(3,13),cof(3,10)))",
        "*id(aind(coaf(3,15),cof(3,16)))*id(aind(coaf(3,16),cof(3,12)))*id(aind(coaf(3,17),cof(3,18)))*id(aind(coaf(3,18),cof(3,15)))",
        "*id(aind(coaf(3,20),cof(3,17)))*id(aind(coaf(3,22),cof(3,23)))*id(aind(coaf(3,23),cof(3,19)))*id(aind(coaf(3,25),cof(3,22)))*id(aind(coad(8,21),coad(8,9)))*id(aind(coad(8,26),coad(8,14)))",
        "*γ(aind(lord(4,6),bis(4,1),bis(4,0)))",
        "*γ(aind(lord(4,7),bis(4,3),bis(4,2)))",
        "*γ(aind(lord(4,8),bis(4,5),bis(4,4)))",
        "*γ(aind(lord(4,9),bis(4,7),bis(4,6)))",
        "*γ(aind(lord(4,10),bis(4,9),bis(4,8)))",
        "*γ(aind(lord(4,11),bis(4,11),bis(4,10)))",
        "*γ(aind(lord(4,12),bis(4,13),bis(4,12)))",
        "*γ(aind(lord(4,13),bis(4,15),bis(4,14)))",
        "*γ(aind(lord(4,14),bis(4,17),bis(4,16)))",
        "*γ(aind(lord(4,15),bis(4,19),bis(4,18)))",
        "*ϵ(0,aind(loru(4,6)))",
        "*ϵ(1,aind(loru(4,7)))",
        "*ϵbar(2,aind(loru(4,14)))",
        "*ϵbar(3,aind(loru(4,12)))",
        "*ϵbar(4,aind(loru(4,11)))",
        "*ϵbar(5,aind(loru(4,9)))");

        let atom = Atom::parse(expr).unwrap();

        let sym_tensor: SymbolicTensor = atom.try_into().unwrap();

        let network = sym_tensor.to_network().unwrap();

        println!("{}", network.dot());
    }
}<|MERGE_RESOLUTION|>--- conflicted
+++ resolved
@@ -11,11 +11,7 @@
 
 use crate::{
     CastStructure, CompiledEvalTensor, DualSlotTo, EvalTensor, EvalTreeTensor, FallibleMul,
-<<<<<<< HEAD
-    GetTensorData, HasTensorData, IntoSymbol, IsAbstractSlot, TensorStructure,
-=======
     GetTensorData, HasTensorData, IntoSymbol, TensorStructure,
->>>>>>> 592f62fb
 };
 
 #[cfg(feature = "shadowing")]
@@ -1259,11 +1255,7 @@
                 "\n {} [label=\"{}\"] ",
                 i.data().as_ffi(),
                 n.name()
-<<<<<<< HEAD
-                    .map(|x| x.into_symbol().to_string())
-=======
                     .map(|x| x.ref_into_symbol().to_string())
->>>>>>> 592f62fb
                     .unwrap_or("".into())
             ));
         }
