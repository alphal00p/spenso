--- conflicted
+++ resolved
@@ -245,11 +245,7 @@
             }
         }
         let s = NamedStructure::from_iter(structure, f_id, Some(args));
-<<<<<<< HEAD
-        Ok(s.to_dense_expanded_labels()?)
-=======
         s.to_dense_expanded_labels()
->>>>>>> 592f62fb
     }
 }
 
@@ -1718,11 +1714,7 @@
     type Scalar = ExpressionEvaluator<T>;
     type Structure = S;
 
-<<<<<<< HEAD
-    fn structure<'a>(&'a self) -> &'a Self::Structure {
-=======
     fn structure(&self) -> &Self::Structure {
->>>>>>> 592f62fb
         &self.structure
     }
 
@@ -1821,11 +1813,7 @@
     type Scalar = CompiledEvaluator;
     type Structure = S;
 
-<<<<<<< HEAD
-    fn structure<'a>(&'a self) -> &'a Self::Structure {
-=======
     fn structure(&self) -> &Self::Structure {
->>>>>>> 592f62fb
         &self.structure
     }
 
