--- conflicted
+++ resolved
@@ -1,14 +1,6 @@
-<<<<<<< HEAD
-use crate::ufo::metric_data;
 use crate::SetTensorData;
 use ahash::AHashMap;
 use anyhow::{anyhow, Result};
-use bitvec::order;
-=======
-use crate::SetTensorData;
-use ahash::AHashMap;
-use anyhow::{anyhow, Result};
->>>>>>> 592f62fb
 use delegate::delegate;
 use derive_more::Add;
 use derive_more::AddAssign;
@@ -36,19 +28,9 @@
 #[cfg(feature = "shadowing")]
 use std::fmt::Display;
 use std::hash::Hash;
-<<<<<<< HEAD
-use std::io::SeekFrom;
-use std::marker::PhantomData;
 use std::ops::AddAssign;
 use std::ops::Deref;
 use std::ops::Neg;
-use std::process::Output;
-use std::process::Termination;
-=======
-use std::ops::AddAssign;
-use std::ops::Deref;
-use std::ops::Neg;
->>>>>>> 592f62fb
 use thiserror::Error;
 
 #[cfg(feature = "shadowing")]
@@ -78,11 +60,7 @@
 use super::{ufo, DenseTensor, MixedTensor};
 // use smartstring::alias::String;
 /// A type that represents the name of an index in a tensor.
-<<<<<<< HEAD
-#[derive(Debug, Copy, Clone, Ord, PartialOrd, Eq, Hash, Serialize, Deserialize)]
-=======
 #[derive(Debug, Copy, Clone, Ord, PartialOrd, Eq, Serialize, Deserialize)]
->>>>>>> 592f62fb
 pub enum AbstractIndex {
     Normal(usize),
     Dualize(usize),
@@ -94,15 +72,12 @@
     }
 }
 
-<<<<<<< HEAD
-=======
 impl Hash for AbstractIndex {
     fn hash<H: std::hash::Hasher>(&self, state: &mut H) {
         usize::from(*self).hash(state)
     }
 }
 
->>>>>>> 592f62fb
 impl std::ops::Add<AbstractIndex> for AbstractIndex {
     type Output = AbstractIndex;
     fn add(self, rhs: AbstractIndex) -> Self::Output {
@@ -282,7 +257,6 @@
             Dimension::Concrete(c) => Ok(c),
             _ => Err(DimensionError::NotConcrete),
         }
-<<<<<<< HEAD
     }
 }
 
@@ -316,41 +290,6 @@
     }
 }
 
-=======
-    }
-}
-
-impl From<usize> for Dimension {
-    fn from(value: usize) -> Self {
-        Dimension::Concrete(value)
-    }
-}
-
-impl From<Symbol> for Dimension {
-    fn from(value: Symbol) -> Self {
-        Dimension::Symbolic(value.into())
-    }
-}
-
-impl PartialEq<usize> for Dimension {
-    fn eq(&self, other: &usize) -> bool {
-        match self {
-            Self::Concrete(c) => c == other,
-            _ => false,
-        }
-    }
-}
-
-impl PartialEq<Dimension> for usize {
-    fn eq(&self, other: &Dimension) -> bool {
-        match other {
-            Dimension::Concrete(c) => c == self,
-            _ => false,
-        }
-    }
-}
-
->>>>>>> 592f62fb
 // impl PartialOrd<usize> for Dimension {
 //     fn partial_cmp(&self, other: &usize) -> Option<Ordering> {
 //         self.0.partial_cmp(other)
@@ -492,22 +431,14 @@
 // }
 
 pub trait BaseRepName: RepName<Dual: RepName> + Default {
-<<<<<<< HEAD
-    fn selfless_name() -> String;
-=======
     const NAME: &'static str;
     // fn selfless_name() -> String;
->>>>>>> 592f62fb
     fn selfless_base() -> Self::Base;
     fn selfless_pair() -> DualPair<Self::Base>
     where
         Self::Base: BaseRepName<Dual: BaseRepName>;
     fn selfless_symbol() -> Symbol {
-<<<<<<< HEAD
-        State::get_symbol(Self::selfless_name())
-=======
         State::get_symbol(Self::NAME)
->>>>>>> 592f62fb
     }
     fn selfless_dual() -> Self::Dual;
     fn new_dimed_rep_selfless<D: Into<Dimension>>(dim: D) -> Representation<Self>
@@ -659,19 +590,11 @@
     inner: T,
 }
 
-<<<<<<< HEAD
-impl<T: RepName> Display for Dual<T> {
-    fn fmt(&self, f: &mut std::fmt::Formatter<'_>) -> std::fmt::Result {
-        write!(f, "dual{}", self.inner.to_string())
-    }
-}
-=======
 // impl<T: RepName<Dual: RepName>> Display for Dual<T> {
 //     fn fmt(&self, f: &mut std::fmt::Formatter<'_>) -> std::fmt::Result {
 //         write!(f, "{}", self.inner.dual())
 //     }
 // }
->>>>>>> 592f62fb
 
 // impl<T: BaseRepName<Dual = Dual<T>, Base = T>> BaseRepName for Dual<T> {
 //     fn selfless_name() -> String {
@@ -725,40 +648,22 @@
 // }
 
 duplicate! {
-<<<<<<< HEAD
-   [isnotselfdual isneg constname varname varnamedual;
-    [Lorentz] [i > 0] ["lor"] [LorentzUp] [LorentzDown];
-    [SpinFundamental] [false] ["spin"] [SpinFund] [SpinAntiFund];
-    [ColorFundamental] [false] ["cof"] [ColorFund] [ColorAntiFund];
-    [ColorSextet] [false] ["cos"] [ColorSextet] [ColorAntiSextet]]
-    #[derive(Debug, Clone, Copy, PartialEq, Eq, Hash, PartialOrd, Ord, Serialize, Deserialize)]
-=======
    [isnotselfdual isneg constname varname varnamedual dualconstname;
     [Lorentz] [_i > 0] ["loru"] [LorentzUp] [LorentzDown] ["lord"];
     [SpinFundamental] [false] ["spin"] [SpinFund] [SpinAntiFund] ["spina"];
     [ColorFundamental] [false] ["cof"] [ColorFund] [ColorAntiFund] ["coaf"];
     [ColorSextet] [false] ["cos"] [ColorSextet] [ColorAntiSextet]["coas"]]
     #[derive(Debug, Clone, Copy, PartialEq, Eq, Hash, PartialOrd, Ord, Serialize, Deserialize,Default)]
->>>>>>> 592f62fb
 
     pub struct isnotselfdual {}
     #[allow(unused_variables)]
     impl BaseRepName for isnotselfdual {
-<<<<<<< HEAD
-
-
-
-        fn selfless_name() -> String {
-            constname.to_string()
-        }
-=======
         const NAME: &'static str = constname;
 
 
         // fn selfless_name() -> String {
         //     constname.to_string()
         // }
->>>>>>> 592f62fb
 
         fn selfless_base() -> Self::Base {
             Self::default()
@@ -781,15 +686,9 @@
             for i in 0..size{
                 if self.is_neg(i){
 
-<<<<<<< HEAD
-                    tensor.set(&[i,i],V::one().neg());
-                } else {
-                    tensor.set(&[i,i],V::one());
-=======
                     tensor.set(&[i,i],V::one().neg()).unwrap();
                 } else {
                     tensor.set(&[i,i],V::one()).unwrap();
->>>>>>> 592f62fb
                 }
             }
         tensor
@@ -821,11 +720,7 @@
         isnotselfdual::selfless_dual()
     }
 
-<<<<<<< HEAD
-    fn is_neg(self,i:usize)->bool{
-=======
     fn is_neg(self,_i:usize)->bool{
->>>>>>> 592f62fb
         isneg
     }
 
@@ -844,17 +739,11 @@
 
     impl BaseRepName for Dual<isnotselfdual>{
 
-<<<<<<< HEAD
-        fn selfless_name() -> String {
-            format!("dual{}",constname)
-        }
-=======
         const NAME: &'static str = dualconstname;
 
         // fn selfless_name() -> String {
         //     format!("dual{}",constname)
         // }
->>>>>>> 592f62fb
         fn selfless_base() -> Self::Base {
             isnotselfdual::default()
         }
@@ -872,15 +761,9 @@
             for i in 0..size{
                 if self.is_neg(i){
 
-<<<<<<< HEAD
-                    tensor.set(&[i,i],V::one().neg());
-                } else {
-                    tensor.set(&[i,i],V::one());
-=======
                     tensor.set(&[i,i],V::one().neg()).unwrap();
                 } else {
                     tensor.set(&[i,i],V::one()).unwrap();
->>>>>>> 592f62fb
                 }
             }
         tensor
@@ -935,15 +818,6 @@
         }
     }
 
-<<<<<<< HEAD
-
-    impl Default for isnotselfdual {
-        fn default() -> Self {
-            Self {}
-        }
-    }
-
-=======
     impl Display for Dual<isnotselfdual>{
         fn fmt(&self, f: &mut std::fmt::Formatter<'_>) -> std::fmt::Result {
             write!(f, "{}", dualconstname)
@@ -953,7 +827,6 @@
 
 
 
->>>>>>> 592f62fb
     impl From<isnotselfdual> for PhysReps {
         fn from(value: isnotselfdual) -> Self {
             PhysReps::varname(value)
@@ -983,17 +856,6 @@
     [Euclidean] ["euc"];
     [Bispinor] ["bis"];
     [ColorAdjoint] ["coad"]]
-<<<<<<< HEAD
-    #[derive(Debug, Clone, Copy, PartialEq, Eq, Hash, PartialOrd, Ord, Serialize, Deserialize)]
-    pub struct isselfdual {}
-
-    impl BaseRepName for isselfdual {
-
-
-        fn selfless_name() -> String {
-            constname.to_string()
-        }
-=======
     #[derive(Debug, Clone, Copy, PartialEq, Eq, Hash, PartialOrd, Ord, Serialize, Deserialize,Default)]
     pub struct isselfdual {}
 
@@ -1003,7 +865,6 @@
         // fn selfless_name() -> String {
         //     constname.to_string()
         // }
->>>>>>> 592f62fb
 
         fn selfless_base() -> Self::Base {
             Self::default()
@@ -1024,15 +885,9 @@
             for i in 0..size{
                 if self.is_neg(i){
 
-<<<<<<< HEAD
-                    tensor.set(&[i,i],V::one().neg());
-                } else {
-                    tensor.set(&[i,i],V::one());
-=======
                     tensor.set(&[i,i],V::one().neg()).unwrap();
                 } else {
                     tensor.set(&[i,i],V::one()).unwrap();
->>>>>>> 592f62fb
                 }
             }
         tensor
@@ -1075,15 +930,7 @@
 
 
 
-<<<<<<< HEAD
-    impl Default for isselfdual {
-        fn default() -> Self {
-            Self {}
-        }
-    }
-=======
-
->>>>>>> 592f62fb
+
 
     impl Display for isselfdual{
         fn fmt(&self, f: &mut std::fmt::Formatter<'_>) -> std::fmt::Result {
@@ -1169,22 +1016,6 @@
     }
 
     fn matches(&self, other: &Self::Dual) -> bool {
-<<<<<<< HEAD
-        match (self, other) {
-            (PhysReps::Euclidean(_), PhysReps::Euclidean(_)) => true,
-            (PhysReps::LorentzUp(_), PhysReps::LorentzDown(_)) => true,
-            (PhysReps::LorentzDown(_), PhysReps::LorentzUp(_)) => true,
-            (PhysReps::Bispinor(_), PhysReps::Bispinor(_)) => true,
-            (PhysReps::ColorAdjoint(_), PhysReps::ColorAdjoint(_)) => true,
-            (PhysReps::ColorFund(_), PhysReps::ColorAntiFund(_)) => true,
-            (PhysReps::ColorAntiFund(_), PhysReps::ColorFund(_)) => true,
-            (PhysReps::ColorSextet(_), PhysReps::ColorAntiSextet(_)) => true,
-            (PhysReps::ColorAntiSextet(_), PhysReps::ColorSextet(_)) => true,
-            (PhysReps::SpinAntiFund(_), PhysReps::SpinFund(_)) => true,
-            (PhysReps::SpinFund(_), PhysReps::SpinAntiFund(_)) => true,
-            _ => false,
-        }
-=======
         matches!(
             (self, other),
             (PhysReps::Euclidean(_), PhysReps::Euclidean(_))
@@ -1199,7 +1030,6 @@
                 | (PhysReps::SpinAntiFund(_), PhysReps::SpinFund(_))
                 | (PhysReps::SpinFund(_), PhysReps::SpinAntiFund(_))
         )
->>>>>>> 592f62fb
     }
 
     fn base(&self) -> Self::Base {
@@ -1331,19 +1161,11 @@
     ) -> SparseTensor<V, S> {
         self.rep.metric_data(structure)
     }
-<<<<<<< HEAD
 
     pub fn is_neg(&self, i: usize) -> bool {
         self.rep.is_neg(i)
     }
 
-=======
-
-    pub fn is_neg(&self, i: usize) -> bool {
-        self.rep.is_neg(i)
-    }
-
->>>>>>> 592f62fb
     pub fn new_slot<A: Into<AbstractIndex>>(&self, aind: A) -> Slot<T> {
         Slot {
             aind: aind.into(),
@@ -1373,10 +1195,6 @@
     ///
     /// assert!(agree);
     /// ```
-<<<<<<< HEAD
-    #[must_use]
-=======
->>>>>>> 592f62fb
     pub fn negative(&self) -> Result<Vec<bool>> {
         Ok((0..usize::try_from(self.dim)?)
             .map(|i| self.is_neg(i))
@@ -1408,11 +1226,7 @@
 impl<T: RepName> TryFrom<Representation<T>> for usize {
     type Error = DimensionError;
     fn try_from(value: Representation<T>) -> std::result::Result<Self, Self::Error> {
-<<<<<<< HEAD
-        Ok(usize::try_from(value.dim)?)
-=======
         usize::try_from(value.dim)
->>>>>>> 592f62fb
     }
 }
 
@@ -1553,15 +1367,6 @@
             let sym = f.get_symbol();
             let rep = T::try_from_symbol(sym)?;
 
-<<<<<<< HEAD
-            return Ok(Slot {
-                rep: Representation { dim, rep },
-                aind: index,
-            });
-        } else {
-            return Err(SlotError::Composite);
-        };
-=======
             Ok(Slot {
                 rep: Representation { dim, rep },
                 aind: index,
@@ -1569,7 +1374,6 @@
         } else {
             Err(SlotError::Composite)
         }
->>>>>>> 592f62fb
     }
 }
 
@@ -1748,17 +1552,8 @@
         structure: S,
     ) -> SparseTensor<V, S> {
         match self {
-<<<<<<< HEAD
-            Self::DualRep(d) => {
-                return d.base_metric(structure);
-            }
-            Self::Rep(r) => {
-                return r.base_metric(structure);
-            }
-=======
             Self::DualRep(d) => d.base_metric(structure),
             Self::Rep(r) => r.base_metric(structure),
->>>>>>> 592f62fb
         }
     }
     fn dual(self) -> Self::Dual {
@@ -1768,18 +1563,10 @@
         }
     }
     fn matches(&self, other: &Self::Dual) -> bool {
-<<<<<<< HEAD
-        match (self, other) {
-            (Self::DualRep(_), Self::Rep(_)) => true,
-            (Self::Rep(_), Self::DualRep(_)) => true,
-            _ => false,
-        }
-=======
         matches!(
             (self, other),
             (Self::DualRep(_), Self::Rep(_)) | (Self::Rep(_), Self::DualRep(_))
         )
->>>>>>> 592f62fb
     }
     fn is_neg(self, i: usize) -> bool {
         match self {
@@ -1991,11 +1778,7 @@
         let metric = State::get_symbol("Metric");
 
         if let Some(name) = self.name() {
-<<<<<<< HEAD
-            let name = name.into_symbol();
-=======
             let name = name.ref_into_symbol();
->>>>>>> 592f62fb
             Ok(match name {
                 _ if name == identity => ufo::identity_data::<f64, Self>(self).into(),
 
@@ -2291,12 +2074,7 @@
                     indices[i],
                     i,
                     usize::try_from(dim_len)?
-<<<<<<< HEAD
-                )
-                .into());
-=======
                 ));
->>>>>>> 592f62fb
             }
         }
         Ok(())
@@ -2333,11 +2111,7 @@
         if flat_index.index < self.size()? {
             Ok(indices.into())
         } else {
-<<<<<<< HEAD
-            Err(anyhow!("Index {flat_index} out of bounds").into())
-=======
             Err(anyhow!("Index {flat_index} out of bounds"))
->>>>>>> 592f62fb
         }
     }
 
@@ -2586,19 +2360,11 @@
     fn external_reps_iter(
         &self,
     ) -> impl Iterator<Item = Representation<<Self::Slot as IsAbstractSlot>::R>> {
-<<<<<<< HEAD
-        self.structure.iter().map(|s| *s)
-    }
-
-    fn external_dims_iter(&self) -> impl Iterator<Item = Dimension> {
-        self.structure.iter().map(|s| s.dim.into())
-=======
         self.structure.iter().copied()
     }
 
     fn external_dims_iter(&self) -> impl Iterator<Item = Dimension> {
         self.structure.iter().map(|s| s.dim)
->>>>>>> 592f62fb
     }
 
     fn get_aind(&self, _: usize) -> Option<AbstractIndex> {
@@ -2657,19 +2423,11 @@
     }
 
     fn get_rep(&self, i: usize) -> Option<Representation<<Self::Slot as IsAbstractSlot>::R>> {
-<<<<<<< HEAD
-        self.structure.get(i).map(|r| *r)
-    }
-
-    fn get_dim(&self, i: usize) -> Option<Dimension> {
-        self.structure.get(i).clone().map(|&r| r.into())
-=======
         self.structure.get(i).copied()
     }
 
     fn get_dim(&self, i: usize) -> Option<Dimension> {
         self.structure.get(i).map(|&r| r.into())
->>>>>>> 592f62fb
     }
 }
 
@@ -2712,11 +2470,7 @@
             AtomView::Pow(_) => {
                 Ok(VecStructure::default()) // powers do not have a structure
             }
-<<<<<<< HEAD
-            _ => return Err(anyhow!("Not a structure: {value}").into()), // could check if it
-=======
             _ => Err(anyhow!("Not a structure: {value}").into()), // could check if it
->>>>>>> 592f62fb
         }
     }
 }
@@ -3584,25 +3338,6 @@
     }
 }
 
-#[derive(Debug, Default, Clone, Copy, Serialize, Deserialize)]
-pub struct NoArgs;
-
-impl Display for NoArgs {
-    fn fmt(&self, f: &mut std::fmt::Formatter<'_>) -> std::fmt::Result {
-        write!(f, "")
-    }
-}
-
-#[cfg(feature = "shadowing")]
-impl IntoArgs for NoArgs {
-    fn into_args<'a>(&self) -> impl Iterator<Item = Atom> {
-        std::iter::empty()
-    }
-    fn cooked_name(&self) -> std::string::String {
-        "".into()
-    }
-}
-
 #[cfg(feature = "shadowing")]
 impl IntoArgs for Atom {
     fn ref_into_args(&self) -> impl Iterator<Item = Atom> {
